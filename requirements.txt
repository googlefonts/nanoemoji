--- conflicted
+++ resolved
@@ -21,15 +21,9 @@
 pytz==2020.4              # via fs
 regex==2020.11.13          # via nanoemoji (setup.py)
 six==1.15.0               # via absl-py, fs
-<<<<<<< HEAD
-skia-pathops==0.4.1       # via picosvg
-typing-extensions==3.7.4.2  # via ufolib2
-ufo2ft[cffsubr]==2.16.0   # via nanoemoji (setup.py)
-=======
 skia-pathops==0.5.1.post1       # via picosvg
 typing-extensions==3.7.4.3  # via ufolib2
-ufo2ft[cffsubr]==2.15.0   # via nanoemoji (setup.py)
->>>>>>> 0f1f394f
+ufo2ft[cffsubr]==2.16.0   # via nanoemoji (setup.py)
 ufolib2==0.8.0            # via nanoemoji (setup.py)
 
 # The following packages are considered to be unsafe in a requirements file:
