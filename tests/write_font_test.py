--- conflicted
+++ resolved
@@ -304,9 +304,7 @@
         assert glyphs == [base_glyph_name]
         assert bounds == pytest.approx(expected)
     else:
-<<<<<<< HEAD
-        assert bounds is None
-        assert len(base_glyph) == 0
+        assert COLR_CLIP_BOXES_KEY not in ufo.lib
 
 
 # Not try to fully exercise affine_between, just to sanity check things somewhat work
@@ -331,7 +329,4 @@
 def test_glyph_reuse_cache(path_a, path_b, expected_result):
     reuse_cache = write_font.GlyphReuseCache(_DEFAULT_CONFIG)
     reuse_cache.add_glyph("A", path_a)
-    assert reuse_cache.try_reuse(path_b) == expected_result
-=======
-        assert COLR_CLIP_BOXES_KEY not in ufo.lib
->>>>>>> 0a0198cd
+    assert reuse_cache.try_reuse(path_b) == expected_result